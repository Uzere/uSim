--- conflicted
+++ resolved
@@ -550,21 +550,8 @@
         """Property that returns the current simulation time."""
         return self._now
 
-<<<<<<< HEAD
-    def start(self, generator):
-        """Start and return a new :class:`Process` for ``generator``.
-
-        ``generator`` is the generator returned by a *PEM*.
-
-        """
-        return Process(self, generator)
-
     def exit(self, value=None):
         """Stop the current process, optionally providing a ``value``.
-=======
-    def exit(self, result=None):
-        """Stop the current process, optionally providing a ``result``.
->>>>>>> 9b26d7a8
 
         The ``value`` is sent to processes waiting for the current
         process.
