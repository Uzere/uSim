"""
This module contains the implementation of SimPy's core classes. The
most important ones are directly importable via :mod:`simpy`.

"""
import types
from heapq import heappush, heappop
from inspect import isgenerator
from itertools import count

from simpy._compat import PY2

if PY2:
    import sys


Infinity = float('inf')  # Convenience alias for infinity

PENDING = object()       # Unique object to identify pending values of events

HIGH_PRIORITY = 0        # Priority of interrupts and Initialize events
DEFAULT_PRIORITY = 1     # Default priority used by events
LOW_PRIORITY = 2         # Priority of timeouts


class BoundClass(object):
    """Allows classes to behave like methods. The ``__get__()`` descriptor is
    basically identical to ``function.__get__()`` and binds the first argument
    of the ``cls`` to the descriptor instance."""

    def __init__(self, cls):
        self.cls = cls

    def __get__(self, obj, type=None):
        if obj is None:
            return self.cls
        return types.MethodType(self.cls, obj)

    @staticmethod
    def bind_early(instance):
        cls = type(instance)
        for name in dir(cls):
            obj = getattr(cls, name)
            if type(obj) is BoundClass:
                bound_class = getattr(instance, name)
                setattr(instance, name, bound_class)


class Interrupt(Exception):
    """This exceptions is sent into a process if it was interrupted by
    another process (see :func:`Process.interrupt()`).

    ``cause`` may be none of no cause was explicitly passed to
    :func:`Process.interrupt()`.

    An interrupt has a higher priority as a normal event. Thus, if
    a process has a normal event and an interrupt scheduled at the same
    time, the interrupt will always be thrown into the PEM first.

    If a process is interrupted multiple times at the same time, all
    interrupts will be thrown into the PEM in the same order as they
    occurred.

    """
    def __init__(self, cause):
        super(Interrupt, self).__init__(cause)

    def __str__(self):
        return '%s(%r)' % (self.__class__.__name__, self.cause)

    @property
    def cause(self):
        """Property that returns the cause of an interrupt or ``None``
        if no cause was passed."""
        return self.args[0]


class Event(object):
    """Base class for all events.

    Every event is bound to an :class:`Environment` ``env`` and has a
    list of ``callbacks`` that are called when the event is processed.

    A callback can be any callable that accepts the following arguments:

    - *event:* The :class:`Event` instance the callback was registered
      at.
    - *success:* Boolean that indicates if the event was successful.
      A process that raised an uncaught exception might for example
      cause an unsuccessful (failed) event.
    - *value:* An event can optionally send an arbitrary value. It
      defaults to ``None``.

    You can add callbacks by appending them to the ``callbacks``
    attribute of an event.

    This class also implements ``__and__()`` (``&``) and ``__or__()``
    (``|``). If you concatenate two events using one of these operators,
    a :class:`Condition` event is generated that lets you wait for both
    or one of them.

    """
    def __init__(self, env, value=PENDING):
        self.callbacks = []
        """List of functions that are called when the event is
        processed."""
        self.env = env
        """The :class:`Environment` the event lives in."""
        self._value = value

    def __repr__(self):
        """Return the description of the event (see :meth:`_desc`) with the id
        of the event."""
        return '<%s object at 0x%x>' % (self._desc(), id(self))

    def _desc(self):
        """Return a string *Event()*."""
        return '%s()' % self.__class__.__name__

    @property
    def triggered(self):
        """Becomes ``True`` if the event has been triggered and its callbacks
        are about to be invoked."""
        return self._value is not PENDING

    @property
    def processed(self):
        """Becomes ``True`` if the event has been processed (e.g., its
        callbacks have been invoked)."""
        return self.callbacks is None

    @property
    def value(self):
        """Return the value of the event if it is available.

        The value is available when the event has been triggered.

        Raise a :exc:`RuntimeError` if the value is not yet available.

        """
        if self._value is PENDING:
            raise RuntimeError('Value of %s is not yet available' % self)
        return self._value

    def trigger(self, event):
        """Triggers the event with value of the provided ``event``.
        
        This method can be used directly as a callback function.
        
        """
        self.ok = event.ok
        self._value = event._value
        self.env.schedule(self, DEFAULT_PRIORITY)

    def succeed(self, value=None):
        """Schedule the event and mark it as successful.

        You can optionally pass an arbitrary ``value`` that will be sent
        into processes waiting for that event.

        Raise a :exc:`RuntimeError` if this event has already been
        scheduled.

        """
        if self._value is not PENDING:
            raise RuntimeError('%s has already been triggered' % self)

        self.ok = True
        self._value = value
        self.env.schedule(self, DEFAULT_PRIORITY)
        return self

    def fail(self, exception):
        """Schedule the event and mark it as failed.

        The ``exception`` will be thrown into processes waiting for that
        event.

        Raise a :exc:`ValueError` if ``exception`` is not an
        :exc:`Exception`.

        Raise a :exc:`RuntimeError` if this event has already been
        scheduled.

        """
        if not isinstance(exception, Exception):
            raise ValueError('%s is not an exception.' % exception)
        if self._value is not PENDING:
            raise RuntimeError('%s has already been triggered' % self)
        self.ok = False
        self._value = exception
        self.env.schedule(self, DEFAULT_PRIORITY)
        return self

    def __and__(self, other):
        return Condition(self.env, Condition.all_events, [self, other])

    def __or__(self, other):
        return Condition(self.env, Condition.any_events, [self, other])


class Condition(Event):
    """A *Condition* event groups several ``events`` and is triggered if
    a given condition (implemented by the ``evaluate`` function) becomes
    true.

    The value of the condition is a dictionary that maps the input
    events to their respective values. It only contains entries for
    those events that occurred until the condition was met.

    If one of the ``events`` fails, the condition also fails and
    forwards the exception of the failing event.

    The ``evaluate`` function receives the list of target events and the
    dictionary with all values currently available. If it returns
    ``True``, the condition is scheduled. SimPy provides the
    :func:`all_events()` and :func:`any_event()` functions that are used
    for the implementation of *and* (``&``) and *or* (``|``) of all
    SimPy event types.

    Since condition are normal events, too, they can also be used as
    sub- or nested conditions.

    """
    def __init__(self, env, evaluate, events):
        Event.__init__(self, env)
        self._evaluate = evaluate
        self._interim_values = {}
        self._events = []
        self._sub_conditions = []

        for event in events:
            self._add_event(event)

        # Register a callback which will update the value of this
        # condition once it is being processed.
        self.callbacks.append(self._collect_values)

        # Immediately trigger the condition if it is already met.
        if self._evaluate(self._events, self._interim_values):
            self.succeed({})

    def _desc(self):
        """Return a string *Condition(and_or_or, [events])*."""
        return '%s(%s, %s)' % (self.__class__.__name__,
                               self._evaluate.__name__, self._events)

    def _get_values(self):
        """Recursively collects the current values of all nested
        conditions into a flat dictionary."""
        values = dict(self._interim_values)

        for condition in self._sub_conditions:
            if condition in values:
                del values[condition]
            values.update(condition._get_values())

        return values

    def _collect_values(self, event):
        """Populates the final value of this condition."""
        if event.ok:
            self._value.update(self._get_values())

    def _add_event(self, event):
        """Add another event to the condition."""
        if self.env != event.env:
            raise RuntimeError('It is not allowed to mix events from '
                               'different environments')
        if self.callbacks is None:
            raise RuntimeError('Event %s has already been triggered' % self)
        if event.callbacks is None:
            raise RuntimeError('Event %s has already been triggered' % event)

        if isinstance(event, Condition):
            self._sub_conditions.append(event)

        self._events.append(event)
        event.callbacks.append(self._check)

        return self

    def _check(self, event):
        """Check if the condition was already met and schedule the event
        if so."""
        self._interim_values[event] = event._value

        if self._value is PENDING:
            if not event.ok:
                # Abort if the event has failed.
                event.defused = True
                self.fail(event._value)
            elif self._evaluate(self._events, self._interim_values):
                # The condition has been met. Schedule the event with an empty
                # dictionary as value. The _collect_values callback will
                # populate this dictionary once this condition gets processed.
                self.succeed({})

    def __iand__(self, other):
        if self._evaluate is not Condition.all_events:
            # Use self.__and__
            return NotImplemented

        return self._add_event(other)

    def __ior__(self, other):
        if self._evaluate is not Condition.any_events:
            # Use self.__or__
            return NotImplemented

        return self._add_event(other)

    @staticmethod
    def all_events(events, values):
        return len(events) == len(values)

    @staticmethod
    def any_events(events, values):
        return len(values) > 0 or len(events) == 0


class AllOf(Condition):
    """A condition event that waits for all ``events``."""
    def __init__(self, env, events):
        Condition.__init__(self, env, Condition.all_events, events)


class AnyOf(Condition):
    def __init__(self, env, events):
        """A condition event that waits until the first of ``events`` is
        triggered."""
        Condition.__init__(self, env, Condition.any_events, events)


class Timeout(Event):
    """An event that is scheduled with a certain ``delay`` after its
    creation.

    This event can be used by processes to wait (or hold their state)
    for ``delay`` time steps. It is immediately scheduled at ``env.now
    + delay`` and has thus (in contrast to :class:`Event`) no
    *success()* or *fail()* method.

    """
    def __init__(self, env, delay, value=None):
        if delay < 0:
            raise ValueError('Negative delay %s' % delay)
        # NOTE: The following initialization code is inlined from
        # Event.__init__() for performance reasons.
        self.callbacks = []
        self.env = env
        self._delay = delay
        self.ok = True
        self._value = value
        env.schedule(self, LOW_PRIORITY, delay)

    def _desc(self):
        """Return a string *Timeout(delay[, value=value])*."""
        return '%s(%s%s)' % (self.__class__.__name__, self._delay,
                             '' if self._value is None else
                             (', value=%s' % self._value))


class Initialize(Event):
    """Initializes a process."""
    def __init__(self, env, process):
        self.env = env
        self.name = None
        self.ok = True
        self._value = None
        self.callbacks = [process._resume]
        env.schedule(self, HIGH_PRIORITY)


class Process(Event):
    """A *Process* is a wrapper for instantiated PEMs during their
    execution.

    A Processes has a generator (the generator that the PEM returns) and
    a reference to its :class:`Environment` ``env``. It also contains
    internal and external status information.  It is also used for
    process interaction, e.g., for interruptions.

    ``Process`` inherits :class:`Event`. You can thus wait for the
    termination of a process by simply yielding it from your PEM.

    An instance of this class is returned by
    :meth:`Environment.start()`.

    """
    def __init__(self, env, generator):
        if not isgenerator(generator):
            raise ValueError('%s is not a generator.' % generator)

        # NOTE: The following initialization code is inlined from
        # Event.__init__() for performance reasons.
        self.callbacks = []
        self.env = env
        self._generator = generator
        self._value = PENDING

        # Schedule the start of the execution of the process.
        self._target = Initialize(env, self)

    def _desc(self):
        """Return a string *Process(pem_name)*."""
        return '%s(%s)' % (self.__class__.__name__, self._generator.__name__)

    @property
    def target(self):
        """The event that the process is currently waiting for.

        May be ``None`` if the process was just started or interrupted
        and did not yet yield a new event.

        """
        return self._target

    @property
    def is_alive(self):
        """``True`` until the event has been processed."""
        return self._value is PENDING

    def interrupt(self, cause=None):
        """Interupt this process optionally providing a ``cause``.

        A process cannot be interrupted if it already terminated.
        A process can also not interrupt itself. Raise
        a :exc:`RuntimeError` in these cases.

        """
        if self._value is not PENDING:
            raise RuntimeError('%s has terminated and cannot be interrupted.' %
                               self)

        if self is self.env.active_process:
            raise RuntimeError('A process is not allowed to interrupt itself.')

        # Schedule interrupt event
        event = self.env.event(Interrupt(cause))
        event.ok = False
        # Interrupts do not cause the simulation to crash.
        event.defused = True
        event.callbacks.append(self._resume)
        self.env.schedule(event, HIGH_PRIORITY)

    def _resume(self, event):
        """Get the next event from this process and register as a callback.

        If the PEM generator exits or raises an exception, terminate
        this process. Also schedule this process to notify all
        registered callbacks, that the process terminated.

        """
        # Ignore dead processes. Multiple concurrently scheduled
        # interrupts cause this situation. If the process dies while
        # handling the first one, the remaining interrupts must be
        # discarded.
        if self._value is not PENDING:
            return

        # If the current target (e.g. an interrupt) isn't the one the process
        # expects, remove it from the original events joiners list.
        if self._target is not event:
            self._target.callbacks.remove(self._resume)

        # Mark the current process as active.
        self.env._active_proc = self

        while True:
            # Get next event from process
            try:
                if event.ok:
                    event = self._generator.send(event._value)
                else:
                    # The process has no choice but to handle the failed event
                    # (or fail itself).
                    event.defused = True
                    event = self._generator.throw(event._value)
            except StopIteration as e:
                # Process has terminated.
                event = None
                self.ok = True
                self._value = e.args[0] if len(e.args) else None
                self.env.schedule(self, DEFAULT_PRIORITY)
                break
            except BaseException as e:
                # Process has failed.
                event = None
                self.ok = False
                self._value = type(e)(*e.args)
                self._value.__cause__ = e
                if PY2:
                    self._value.__traceback__ = sys.exc_info()[2]
                self.env.schedule(self, DEFAULT_PRIORITY)
                break

            # Process returned another event to wait upon.
            try:
                # Be optimistic and blindly access the callbacks attribute.
                if event.callbacks is not None:
                    # The event has not yet been triggered. Register callback
                    # to resume the process if that happens.
                    event.callbacks.append(self._resume)
                    break
            except AttributeError:
                # Our optimism didn't work out, figure out what went wrong and
                # inform the user.
                if not hasattr(event, 'callbacks'):
                    msg = 'Invalid yield value "%s"' % event

                descr = _describe_frame(self._generator.gi_frame)
                error = RuntimeError('\n%s%s' % (descr, msg))
                # Drop the AttributeError as the cause for this exception.
                error.__cause__ = None
                raise error

        self._target = event
        self.env._active_proc = None


class EmptySchedule(Exception):
    """Thrown by a :class:`Scheduler` if its :attr:`~Scheduler.queue` is
    empty."""
    pass


class Scheduler(object):
    """Schedulers manage the event queue of an :class:`Environment`.

    They schedule/enqueue new events and pop events from the queue. They also
    manage the current simulation time.

    """
    def __init__(self, env, initial_time):
        self.env = env
        self.now = initial_time
        self.queue = []
        self._eid = count()

    def schedule(self, event, priority=DEFAULT_PRIORITY, delay=0):
        """Schedule an *event* with a given *priority* and a *delay*."""
        heappush(self.queue, (self.now + delay, priority, next(self._eid),
                              event))

    def peek(self):
        """Get the time of the next scheduled event. Return ``Infinity`` if the
        event queue is empty."""
        try:
            return self.queue[0][0]
        except IndexError:
            return Infinity

    def pop(self):
        """Remove and return the next event from the queue as ``(now, event)``.

        Raise :exc:`EmptySchedule` if the schedule is empty.

        """
        try:
            self.now, _, _, event = heappop(self.queue)
            return event
        except IndexError:
            raise EmptySchedule()


<<<<<<< HEAD
class Environment(object):
    """The *environment* executes processes and manages access to global
    information (such as the time, see :attr:`now`).
=======
class BaseEnvironment(object):
    """Base class for an environment, which schedules and executes events and
    processes. 
>>>>>>> 23a6b36c

    This class also provides aliases for common event types, for example:
    :attr:`process`, :attr:`timeout` and :attr:`event`.
    """
    def __init__(self, scheduler):
        self.scheduler = scheduler
<<<<<<< HEAD
=======
        self._active_proc = None
>>>>>>> 23a6b36c

        self.schedule = self.scheduler.schedule
        self.pop = self.scheduler.pop

        BoundClass.bind_early(self)

    @property
    def now(self):
        """Property that returns the current simulation time."""
        return self.scheduler.now

    @property
    def active_process(self):
        """Property that returns the currently active process."""
        return self._active_proc

    process = BoundClass(Process)
    timeout = BoundClass(Timeout)
    event = BoundClass(Event)
    all_of = BoundClass(AllOf)
    any_of = BoundClass(AnyOf)
    suspend = event
    start = process

    def exit(self, value=None):
        """Stop the current process, optionally providing a ``value``.

        The ``value`` is sent to processes waiting for the current
        process.

        From Python 3.3, you can use ``return value`` instead.

        """
        raise StopIteration(value)

    def step(env):
        """Process the next event for the Environment ``env``.

        Raise an :exc:`EmptySchedule` if no valid event is on the heap.

        """
        event = env.pop()

        # Process callbacks of the event.
        for callback in event.callbacks:
            callback(event)
        event.callbacks = None

        if not event.ok:
            # The event has failed, check if it is defused. Raise the value if not.
            if not hasattr(event, 'defused'):
                raise event._value


class Environment(BaseEnvironment):
    """The *environment* contains the simulation state and provides a
    basic API for processes to interact with it.

    """
    def __init__(self, initial_time=0, scheduler=None):
        if scheduler is None:
            scheduler = Scheduler(self, initial_time)
        super(Environment, self).__init__(scheduler)

        self.event = types.MethodType(Event, self)
        self.suspend = types.MethodType(Event, self)
        self.timeout = types.MethodType(Timeout, self)
        self.process = types.MethodType(Process, self)
        self.start = types.MethodType(Process, self)

    def peek(self):
        """Return the time at which the next event is scheduled or ``inf`` if
        the event queue is empty.

        """
        return self.scheduler.peek()

    def simulate(self, until=None):
        """Executes events until the given criterion *until* is met.

        - If it is ``None`` (which is the default) the execution will only
          stop if there are no further events.

        - If it is an :class:`Event` the execution will stop once this
          event has been triggered.

        - If it can be converted to a number the execution will stop when the
          simulation time reaches *until*. (*Note:* Internally, an event is
          created, so the simulation time will be exactly *until* afterwards.
          No other events scheduled for *until* will be processed, though---as
          it is at the very beginning of the simulation.)

        """
        if until is None:
            until = Event(self)
        elif not isinstance(until, Event):
            at = float(until)

            if at <= self.now:
                raise ValueError('until(=%s) should be > the current '
                        'simulation time.' % at)

            # Schedule the event with before all regular timeouts.
            until = Event(self)
            until._value = None
            self.schedule(until, HIGH_PRIORITY, at - self.now)

        until.callbacks.append(_stop_simulate)

        try:
            while True:
                self.step()
        except EmptySchedule:
            pass

        return until.value if until.triggered else None


def _describe_frame(frame):
    """Prints filename, linenumber and function name of a stackframe."""
    filename, name = frame.f_code.co_filename, frame.f_code.co_name
    lineno = frame.f_lineno

    with open(filename) as f:
        for no, line in enumerate(f):
            if no + 1 == lineno:
                break

    return '  File "%s", line %d, in %s\n    %s\n' % (filename, lineno, name,
                                                      line.strip())


def _stop_simulate(event):
    """Used as callback in :func:`simulate()` to stop the simulation when the
    *until* event occured."""
    raise EmptySchedule()<|MERGE_RESOLUTION|>--- conflicted
+++ resolved
@@ -564,25 +564,17 @@
             raise EmptySchedule()
 
 
-<<<<<<< HEAD
-class Environment(object):
-    """The *environment* executes processes and manages access to global
-    information (such as the time, see :attr:`now`).
-=======
 class BaseEnvironment(object):
     """Base class for an environment, which schedules and executes events and
-    processes. 
->>>>>>> 23a6b36c
+    processes.
 
     This class also provides aliases for common event types, for example:
     :attr:`process`, :attr:`timeout` and :attr:`event`.
     """
+
     def __init__(self, scheduler):
         self.scheduler = scheduler
-<<<<<<< HEAD
-=======
         self._active_proc = None
->>>>>>> 23a6b36c
 
         self.schedule = self.scheduler.schedule
         self.pop = self.scheduler.pop
@@ -618,13 +610,13 @@
         """
         raise StopIteration(value)
 
-    def step(env):
+    def step(self):
         """Process the next event for the Environment ``env``.
 
         Raise an :exc:`EmptySchedule` if no valid event is on the heap.
 
         """
-        event = env.pop()
+        event = self.pop()
 
         # Process callbacks of the event.
         for callback in event.callbacks:
@@ -647,12 +639,6 @@
             scheduler = Scheduler(self, initial_time)
         super(Environment, self).__init__(scheduler)
 
-        self.event = types.MethodType(Event, self)
-        self.suspend = types.MethodType(Event, self)
-        self.timeout = types.MethodType(Timeout, self)
-        self.process = types.MethodType(Process, self)
-        self.start = types.MethodType(Process, self)
-
     def peek(self):
         """Return the time at which the next event is scheduled or ``inf`` if
         the event queue is empty.
